#### simple Makefile
#### to compile fast
#### track dependences with -include



src = $(wildcard *.cc)
obj = $(src:.cc=.o)
dep = $(obj:.o=.d)  # one dependency file for each source


#macos = y
#debug = y
#seq = y
<<<<<<< HEAD
SP ?=1
UBN ?=0
TI  ?=0
FG  ?=1
NB  ?=0
CP  ?=1
LT  ?=0
DEFINES = -DSP=${SP} -DPOST_VALIDATION=0 -DUSE_BROADCAST_NODE=$(UBN) -DENABLE_TBB=1 -DTHREAD_INFO=$(TI)
DEFINES+= -DTIME_FG_LOOP=1 -DCOUNT_NODES=1 -DUSE_FG=$(FG) -DNUMA_BIND=$(NB) -DCORE_PINNING=$(CP) -DUSE_LIGHTWEIGHT=$(LT)
CFLAGS =  -DMKL_ILP64 -m64 -I${MKLROOT}/include -I${NUMAROOT}/include -I${TBBROOT}/include -mavx2 -mfma -mf16c -fopenmp -Wall -mavx512f -march=skylake
=======

CFLAGS = -DMKL_ILP64 -m64 -I${MKLROOT}/include -I${NUMAROOT}/include -I${TBBROOT}/include -mavx2 -mfma -mf16c -fopenmp -mavx512f -Wall #-march=skylake
>>>>>>> a0731466

ifdef debug
  OPT = -g  -fsanitize=address -O0 -fno-omit-frame-pointer
else
  OPT = -O3 -DNDEBUG
endif

#CXX ?= g++
CXX ?= icpc
CC = ${CXX} -std=c++11 
<<<<<<< HEAD
LDFLAGS = -L${MKLROOT}/lib/intel64 -lmkl_rt -L${NUMAROOT}/lib -lnuma -L${TBBROOT}/lib -ltbb -L/usr/lib -liomp5
=======
#CC = /usr/local/opt/gcc/bin/g++-7 -std=c++11

LDFLAGS = -L${MKLROOT}/lib/intel64 -lmkl_intel_lp64 -lmkl_core -lmkl_gnu_thread -lpthread -lm -ldl ${NUMAROOT}/lib/libnuma.a ${TBBROOT}/lib/libtbb.a
>>>>>>> a0731466

mlp_omp: mlp_omp.o Partition.o Rand.o TwistedHyperCube.o
	$(CC) $(OPT) $(CFLAGS) -o $@ $^ $(LDFLAGS)

mlp_tbb: mlp_tbb.o Partition.o Rand.o TwistedHyperCube.o
	$(CC) $(OPT) $(CFLAGS) -o $@ $^ $(LDFLAGS)

# rule to generate a dep file by using the C preprocessor
# (see man cpp for details on the -MM and -MT options)
%.d: %.cc
	@$(CPP) $(CFLAGS) $< -MM -MT $(@:.d=.o) >$@

%.o: %.cc Makefile
	$(CC) $(CFLAGS) $(DEFINES) $(OPT) -o $@ -c $<

.PHONY: clean
clean:
	rm -f $(obj) ml_perf.exe

.PHONY: cleandep
cleandep:
	rm -f $(dep)

.PHONY: cleanall
cleanall:
	rm -f $(dep) $(obj) ml_perf.exe
<|MERGE_RESOLUTION|>--- conflicted
+++ resolved
@@ -12,7 +12,6 @@
 #macos = y
 #debug = y
 #seq = y
-<<<<<<< HEAD
 SP ?=1
 UBN ?=0
 TI  ?=0
@@ -23,10 +22,6 @@
 DEFINES = -DSP=${SP} -DPOST_VALIDATION=0 -DUSE_BROADCAST_NODE=$(UBN) -DENABLE_TBB=1 -DTHREAD_INFO=$(TI)
 DEFINES+= -DTIME_FG_LOOP=1 -DCOUNT_NODES=1 -DUSE_FG=$(FG) -DNUMA_BIND=$(NB) -DCORE_PINNING=$(CP) -DUSE_LIGHTWEIGHT=$(LT)
 CFLAGS =  -DMKL_ILP64 -m64 -I${MKLROOT}/include -I${NUMAROOT}/include -I${TBBROOT}/include -mavx2 -mfma -mf16c -fopenmp -Wall -mavx512f -march=skylake
-=======
-
-CFLAGS = -DMKL_ILP64 -m64 -I${MKLROOT}/include -I${NUMAROOT}/include -I${TBBROOT}/include -mavx2 -mfma -mf16c -fopenmp -mavx512f -Wall #-march=skylake
->>>>>>> a0731466
 
 ifdef debug
   OPT = -g  -fsanitize=address -O0 -fno-omit-frame-pointer
@@ -37,13 +32,7 @@
 #CXX ?= g++
 CXX ?= icpc
 CC = ${CXX} -std=c++11 
-<<<<<<< HEAD
-LDFLAGS = -L${MKLROOT}/lib/intel64 -lmkl_rt -L${NUMAROOT}/lib -lnuma -L${TBBROOT}/lib -ltbb -L/usr/lib -liomp5
-=======
-#CC = /usr/local/opt/gcc/bin/g++-7 -std=c++11
-
-LDFLAGS = -L${MKLROOT}/lib/intel64 -lmkl_intel_lp64 -lmkl_core -lmkl_gnu_thread -lpthread -lm -ldl ${NUMAROOT}/lib/libnuma.a ${TBBROOT}/lib/libtbb.a
->>>>>>> a0731466
+LDFLAGS = -L${MKLROOT}/lib/intel64 -lmkl_intel_lp64 -lmkl_core -lmkl_sequential -L${NUMAROOT}/lib -lnuma -L${TBBROOT}/lib -ltbb -L/usr/lib -liomp5
 
 mlp_omp: mlp_omp.o Partition.o Rand.o TwistedHyperCube.o
 	$(CC) $(OPT) $(CFLAGS) -o $@ $^ $(LDFLAGS)
